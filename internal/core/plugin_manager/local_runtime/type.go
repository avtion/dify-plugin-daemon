--- conflicted
+++ resolved
@@ -37,20 +37,14 @@
 
 func NewLocalPluginRuntime(
 	pythonInterpreterPath string,
-<<<<<<< HEAD
+	pythonEnvInitTimeout int,
 	proxyHttp string,
 	proxyHttps string,
 ) *LocalPluginRuntime {
 	return &LocalPluginRuntime{
 		defaultPythonInterpreterPath: pythonInterpreterPath,
+		pythonEnvInitTimeout:         pythonEnvInitTimeout,
 		proxyHttp:                    proxyHttp,
 		proxyHttps:                   proxyHttps,
-=======
-	pythonEnvInitTimeout int,
-) *LocalPluginRuntime {
-	return &LocalPluginRuntime{
-		defaultPythonInterpreterPath: pythonInterpreterPath,
-		pythonEnvInitTimeout:         pythonEnvInitTimeout,
->>>>>>> c8f1fd37
 	}
 }